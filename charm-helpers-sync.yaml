branch: lp:charm-helpers
destination: hooks/charmhelpers
include:
    - core
    - fetch
    - contrib.storage.linux:
        - utils
<<<<<<< HEAD
    - payload.execd
=======
    - contrib.openstack.alternatives
>>>>>>> d5610bcc
<|MERGE_RESOLUTION|>--- conflicted
+++ resolved
@@ -5,8 +5,5 @@
     - fetch
     - contrib.storage.linux:
         - utils
-<<<<<<< HEAD
     - payload.execd
-=======
-    - contrib.openstack.alternatives
->>>>>>> d5610bcc
+    - contrib.openstack.alternatives